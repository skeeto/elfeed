--- conflicted
+++ resolved
@@ -62,13 +62,7 @@
   "An Emacs web feed reader."
   :group 'comm)
 
-<<<<<<< HEAD
-(defconst elfeed-version-string "1.1.2"
-  "The version number of elfeed"
-  )
-=======
 (defconst elfeed-version "1.1.2")
->>>>>>> 698c69fb
 
 (defcustom elfeed-feeds ()
   "List of all feeds that Elfeed should follow. You must add your
